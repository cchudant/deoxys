--- conflicted
+++ resolved
@@ -49,6 +49,7 @@
   "crates/primitives/chain-id",
   "crates/primitives/messages",
   "crates/primitives/program-hash",
+  "crates/primitives/commitments",
   "crates/client/genesis-data-provider",
   "crates/client/db",
   "crates/client/rpc-core",
@@ -176,6 +177,7 @@
 mp-simulations = { path = "crates/primitives/simulations", default-features = false }
 mp-program-hash = { path = "crates/primitives/program-hash", default-features = false }
 mp-messages = { path = "crates/primitives/messages", default-features = false }
+mp-commitments = { path = "crates/primitives/commitments", default-features = false }
 
 # Madara client
 mc-genesis-data-provider = { path = "crates/client/genesis-data-provider" }
@@ -270,7 +272,6 @@
 tokio-retry = "0.3"
 tracing = "0.1.37"
 assert = "0.0.4"
-itertools = "0.10.5"
 strum_macros = "0.25.2"
 tempfile = "3.3.0"
 async-stream = "0.3.3"
@@ -296,7 +297,6 @@
 rustc-hex = "2.1.0"
 schemars = "0.8.12"
 serde_yaml = "0.9.16"
-sha3 = "0.10.8"
 simple_logger = "4.0.0"
 strum = "0.25.0"
 tokio-stream = "0.1.8"
@@ -308,11 +308,7 @@
 openssl = { version = "0.10", features = ["vendored"] }
 subxt = "0.29"
 async-lock = "3.1.0"
-<<<<<<< HEAD
-=======
-rustc-hex = { version = "2.0.0" }
 itertools = "0.12.0"
->>>>>>> 36698fef
 
 [patch."https://github.com/w3f/ring-vrf"]
 bandersnatch_vrfs = { git = "https://github.com/w3f/ring-vrf?rev=3ddc20", version = "0.0.4", rev = "3ddc20" }