--- conflicted
+++ resolved
@@ -2,11 +2,8 @@
 
 ## Next release
 
-<<<<<<< HEAD
 - fix: change bonsai-trie fork location
-=======
 - refactor: remove L1HandlerTxFee
->>>>>>> 616da2bc
 - refactor: remove blockifier dependencie
 - perf: convert blocks in parallel
 - feat(commitments): Joined hash computation in event and tx commitments
