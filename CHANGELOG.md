--- conflicted
+++ resolved
@@ -2,13 +2,10 @@
 
 ## Next release
 
-<<<<<<< HEAD
 - fix: graceful shutdown of rocksdb on ctrl+c
 - fix: better error handling around l1 and l2 sync
 - perf: compile with target_cpu=skylake by default
-=======
 - feat: up blockifier to v0.6.0-rc.2
->>>>>>> 3f29b5e6
 - fix: change bonsai-trie fork location
 - refactor: remove L1HandlerTxFee
 - refactor: remove blockifier dependencie
