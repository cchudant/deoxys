git # Deoxys Changelog

## Next release

<<<<<<< HEAD
- fix: class and store updates and block desync after ctrl+c
- fix: compile without libm
=======
- fix: genesis state_update
>>>>>>> e9cfe3cb
- refactor: optimize get_class_at
- fix: crash build genesis on restart
- fix(classes): Fixed sierra exception on block 31625 and added --starting-block arg
- fix(db): with new implementation ContractStorage
- fix: fee_type for `simulate_transactions` rpc call
- feat(rocksdb): replaced most async database operations iwth multigets and batched inserts
- fix: get_state_update with new storage
- up: starknet-rs
- fix: exec on receipt
- feat(RPC): refacto `trace_transaction` and `trace_block_transaction`
- fix(proposer_factory): Removed and clean a lot of stuff on Client side, mostly node crate
- feat(storage): removed the use of `BonsaiStorage` logs
- feat(storage): removed dependance on `StateUpdateWrapper`
- feat(storage): state diff are now stored for each block
- CI: fix toolchain
- CI: add `cargo test` on PR
- refactor: remove dead code on `Struct Starknet<..>`
- fix: verify_l2
- feat(rpc): remove duplicated code, add mod 'utils'
- feat(storage): started migrating storage to the bonsai-lib
- fix: fix crashing cases on `get_block_with_receipts`
- fix: fix get_events minor issues
- fix: l1HandlerTx computed for commit
- refactor: optimise get_events RPC
- fix(root): fixed state commitments broken due to genesis loader
- feat(docker): add dockerfile and docker-compose
- fix: fix implementation `get_storage_at()` for `BlockifierStateAdapter`
- fix(sync): Fix end condition of the l2 sync
- fix(rpc): fix chain id method for mainnet
- fix(class): Fix Sierra classes conversion (missing abis)
- fix(compute): Fixed prepare_data_availability_modes computation
- feat(rpc): add pending block to `get_block_with_receipts` rpc call
- chore: update bonsai-trie (benefit from perf boost)
- feat(rpc): add `get_block_with_receipts` rpc call
- refactor: remove crate mp-state, mp-fee, mp-messages
- fix(class): Fix class conversions to support legacy Sierra versions
- feat: rebase blockifier
- feat(check): Added a state root check to ensure synced compatibility
- feat(metrics): Add prometheus metrics for mapping worker
- feat(storage): finished migrating contract storage to our backend bonsai trie dbs
- feat(storage): set up type-safe bonsai storage abstractions for usage in RPC
- fix(root): fix state root computation
- refactor: refactor mc-db crate
- feat(api_key): api key passed to FetchConfig correctly
- feat(api_key): Added support for --gateway-api to avoid rate limit from the gateway
- fix(latest): Retrieve latest synced block via internal client
- perf(l2 sync): parallelize commitment computation and refactor part of l2 io sync
- refactor: rpc methods and removed rpc-core
- feat: add an optional TUI dashboard
- feat(bonsai): Bumped bonsai lib to latest opti
- refactor(generic): reduced runtime dependence on generics
- fix(sync): Cleaned mc-sync isolating fetch process + added shared SyncStatus
- feat(self-hosted): host our own runner
- fix(deps): Removed unused dependencies
- feat(multi-trie): Added support for persistent storage tries
- feat(pending): added support for pending blocks in RPC requests
- perf(l2 sync): parallel fetching of blocks, classes, state updates
- fix l1 thread to reflect correct state_root, block_number, block_hash
- fix: remove gas_price and update starknet-rs from fork (temporary fix)
- fix(root): got state root to work (does not support class root yet)
- refactor(substrate_hash): Substrate hash is now retrieved via rpc client in
  `l2.rs`
- fix(worflows): fix toolchain and cache issue
- feat: Removal of the hardcoded mainnet configuration
- refactor: pass new CI
- fix(workflows): Fix deoxys CI
- feat(rpc): add_invoke_tx, add_deploy_account_tx, add_declare_tx
- feat(rpc): tx_receipt, re-execute tx
- feat(script): added CI scripts for starting Deoxys and comparing JSON RPC
  calls
- perf(verify_l2): parallelized l2 state root update
- perf(state_commitment): parallelized state commitment hash computations
- fix(L1): fix l1 thread with battle tested implementation + removed l1-l2
- fix: update and store ConfigFetch in l2 sync(), chainId rpc call
- fix: get_events paging with continuation_token
- fix(class): #125
- fix(getStorageAt): #28
- fix(genesis): #107
- fix(class): #32 #33 #34
- fix(class): #116
- feat(class): download classes from sequencer
- feat: update and store highest block hash and number from sequencer
- feat: store events in block, return events in call get_transaction_receipt
- fix: updating outdated links to external resources in documentation
- feat(client/data-availability): implement custom error handling
- fix: get_block_by_block_hash then default rather than error
- feat(rpc): added `get_state_update` real values from DA db
- feat: add transparent representation to `Felt252Wrapper`
- feat(rpc/trace_api): add `trace_block_transaction`
- chore(db): changed the way hashes are encoded
- feat(rpc/trace_api): add `trace_transaction`

## v0.7.0

- chore: release v0.7.0
- refacto: remove abusive `TryInto` impl
- dev: optimize tx trace creation
- dev: make Madara std compatible
- CI: fix taplo version
- chore: add cache usage for `getEvents` and `getTransactionReceipt`
- fix: cairo1 contracts should be identified by their sierra class hash
- fix(cli): repair broken cli for da conf
- feat(client): on `add_declare_transaction` store sierra contract classes in
  the madara backend
- chore: use struct error in client/db
- fix: don't ignore Sierra to CASM mapping in genesis config
- refacto: early exit txs fee estimation when one fails
- dev: fix linter warning in README.md
- fix: remove waiting loop from `getTxReceipt`
- feat: types in `mp-transactions` impl a method to get their version
- feat: make L1 gas price a `const` of the `RuntimeConfig`
- fix: broken class hashes and contracts in genesis
- refactor: rename LAST_SYNCED_L1_BLOCK to be more clear
- chore: add headers to da calldata, fix eth da in sovereign mode
- refacto(simulate_tx): move logic to the client
- chore: added ca-certificate in DockerFile for SSL related issues
- chore(primitives/commitment): remove crate
- chore(primitives/block/header): remove starknet-trie dependent fields
- refacto(primitives/db): add a temporary way to get a fake global state root
- feat(rpc): add starknet_version and eth_l1_gas_fee on block header
- fix(spec_version): spec version now returning 0.5.1
- chore: feature flags for avail and celestia DA
- feat(rpc): added support for v0.5.1 JSON-RPC specs
- feat(rpc): added ordered messages/events in trace fields
- feat(rpc): support for starknet.rs v0.5.1 version
- feat(rpc): added execution resources in trace fields
- feat(rpc): added state diff field in trace fields
- refactor: removed benchmarking folder and traces of CI pipeline
- fix: decouple is_query into is_query and offset_version
- feat: add sierra to casm class hash mapping to genesis assets
- chore: remove ArgentMulticall from genesis assets
- feat: remove `seq_addr_updated` from `GenesisData`
- chore: added prometheus metrics for da layer
- chore: bump celestia rpc crate version
- fix(DA): run the proof first then the state update
- fix: `prove_current_block` is called after `update_state`
- ci: add foundry ci task to push workflow
- fix: first tx for non deployed account is valid
- fix: incorrect base url for fetching config
- feat: add predeployed accounts to genesis state
- feat(rpc): Added starknet_simulateTransactions
- fix: Change serialization of bitvec to &[u8] in merkle tree to avoid memory
  uninitialized
- chore: change SCARB config version for foundry CI
- feat(da): update da calldata encoding to v0.11.0 spec, da conf examples, da
  conf flag, da-tests in CI
- refactor: use `map` in `estimate_fee` to stop computation on error
- fix(node/commands): md5 are also checked when running setup --from-local
- feat(data-availability): extend eth config with poll interval
- fix(snos-output): expose snos codec, remove unused `get_starknet_messages`
  runtime method, and unnecessary mp-snos-output dependencies
- feat(program-hash): add new pallet constant for Starknet OS progam hash;
  expose runtime getter method; add dedicated crate to manage versions
- feat(runtime): expose fee token address getter method
- feat(settlement): run client thread responsible for pushing state updates and
  messaging on Ethereum
- feat(settlement): starknet core contract tests with anvil sandbox
- fix(rpc-test): incorrect node url
- feat(settlement): e2e test with Madara node settling on Ethereum contract
- refactor: use `map` in `estimate_fee` to stop computation on error
- fix: `tempdir` crate has been deprecated; use `tempfile` instead
- dev: add avail and celestia crates behind a feature flag
- dev: replace md5 with sha3_256 hash function
- feat: fixing getNonce Rpc Call and adding a new test
- refactor: use Zaun crate for Starknet core contract bindings
- refactor: use Anvil sandbox from Zaun crate
- feat(rpc): estimateMessageFee RPC call implementation

## v0.6.0

- chore: release v0.6.0
- refacto: substrate/starknet names in rpc library
- feat(rpc): Added starknet_getTransactionStatus and removed
  starknet_pendingTransactions
- feat(rpc): add starknet_specVersion rpc + added test for future support
- docs: Added v0.6.0-rc5 documentation above the rpc method functions
- dev(deps): bump starknet rs, use Eq for EmmitedEvents comparaison
- test(rust-rpc-test): use undeclared contracts for declare transactions testing
- build: update blockifier, fix divergent substrat block hash
- chore: remove tests that run in wasm and native, only wasm from now
- chore: split StarknetRpcApi trait in two, like in openRPC specs
- refacto: move starknet runtime api in it's own crate
- chore: update README.md and getting-started.md
- chore: remove crates that have been copy-pasted from plkdtSDK
- feat(rpc): return deployed contract address and actual fee in transaction
  receipt
- fix: Wait for 1 minute for transaction to be processed in
  get_transaction_receipt rpc
- ci: Fix starknet foundry sncast not found
- fix: Ensure transaction checks are compatible with starknet-rs
- ci: Run Starknet Foundry tests against Madara RPC
- fix: add name, symbol and decimals to fee token storage
- fix: dependencies for dockerfile and binaries
- docs: add translation of madara beast article to spanish
- chore: update starknet-js version in faucet-setup docs
- dev(compilation): add incremental compilation
- feat(rpc): add support for bulk estimate fee
- feat: add argent multicall contract to genesis
- chore(data-availability): update avail-subxt to version 0.4.0
- fix(ci): setup should fetch files from local config
- chore: deprecate `madara-app` and `madara-dev-explorer` modules
- chore(data-availability-avail): implement fire and forget, and add ws
  reconnection logic
- chore: update `polkadot-sdk` to `release-polkadot-v1.3.0`
- feat: fallback default file for DA and Settlement configuration files

## v0.5.0

- chore: release v0.5.0
- test: add transaction pool logic unit tests
- feat(client): spawn a task that listen to storage changes and build the
  resulting commiment state diff for each block
- dev(StarknetRPC): log error received from node before mapping to
  InternalServerError
- fix: change 'nonce too high' to log in debug instead of info
- chore: update deps, vm ressource fee cost are now FixedU128, and stored in an
  hashmap
- ci: change jobs order in the workflow
- ci: run integrations tests in the same runner as build
- ci: replace ci cache with rust-cache
- fix(transactions): remove `nonce` field from InvokeV0 tx
- feat(transactions): don't enforce ordering in validate_unsigned for invokeV0
- test(pallet): add function to get braavos hash
- fix: event commitment documentation typo
- ci: added testing key generation in the ci
- fix(starknet-rpc-test): init one request client per runtime
- test: validate Nonce for unsigned user txs
- fix: fixed declare V0 placeholder with the hash of an empty list of felts
- feat(cli): `run` is the by default command when running the `madara` bin
- refacto(cli): `run` and `setup` commands are defined in their own files
- refacto(cli): `run.testnet` argument removed in favor of the substrate native
  `chain` arg
- feat(cli): `run.fetch_chain_spec` argument removed in favor of the substrate
  native `chain` arg
- feat(cli): `setup` require a source file, either from an url or a path on the
  local filesystem
- chore(cli): use `Url`, `Path` and `PathBuf` types rather than `String`
- refacto(cli): moved the pallet/chain_spec/utils methods to the node crate
- feat(cli): `madara_path` arg has been remove, we use the substrate native
  `base_path` arg instead
- feat(cli): sharingan chain specs are loaded during the compilation, not
  downloaded from github
- refacto(pallet/starknet): `GenesisLoader` refactored as `GenesisData` + a
  `base_path` field
- feat(cli): for `run` param `--dev` now imply `--tmp`, as it is in substrate
- test(starknet-rpc-test): run all tests against a single madara node
- fix(service): confusing message when node starts (output the actual sealing
  method being used)
- refactor(sealing): how the sealing mode is passed into runtime
- feat(sealing): finalization for instant sealing
- test(starknet-js-test): run basic starknetjs compatibility tests again the
  madara node
- feat(cache-option): add an option to enable aggressive caching in command-line
  parameters

## v0.4.0

- chore: release v0.4.0
- feat: better management of custom configurations for genesis assets
- feat: use actual vm resource costs
- fix: add setup and run for rpc tests
- fix: fix clap for run command
- fix: add `madara_path` flag for setup command
- fix: add official references to configs files
- fix: cargo update and `main` branch prettier fix
- fix: fix sharingan chain spec
- fix: update madara infra to main branch
- fix: update `Cargo.lock`
- fix: rpc test failing
- refactor: exported chain id constant in mp-chain-id crate and added one for
  SN_MAIN
- ci: disable pr close workflow
- ci: add ci verification for detecting genesis changes and config hashes
- test: add e2e test for `estimate_fee`

## v0.3.0

- chore: release v0.3.0
- chore: big transaction type refactoring
- chore: split `primitives` crates into multiple smaller crates
- chore: improve logging about transaction when nonce is too high
- chore: add real class hash values for genesis config
- fix: use specific commit for avail and celestia
- fix: change dep of rustdoc on push
- fix: initial_gas set to max_fee and fixed fee not being charged when max_fee=0
- fix: correct value of compiled_class_hash in RPCTransaction
- fix: std feature import in transactions crate
- fix: replace all calls to `transmute` by calls `from_raw_parts`
- fix: estimate_fee should make sure all transaction have a version being
  2^128 + 1 or 2^128+2 depending on the tx type
- feat: modify the hash_bytes functions in `poseidon` and `pedersen` for dynamic
  data length
- feat: print development accounts at node startup
- feat: unification of the DA interface
- feat: bump starknet-core to 0.6.0 and remove InvokeV0
- feat: use resolver 2 for cargo in the workspace
- feat: impl tx execution and verification as traits
- perf: reduce the amount of data stored in the runtime and use the Substrate
  block to as source of data in the client
- perf: use perfect hash function in calculate_l1_gas_by_vm_usage
- build: restructure code for rust latest version
- build: bump rustc nightly version to 1.74 date
- buid: add rust-analyzer to toolchain components
- ci: scope cache by branch and add cache cleanup
- ci: increase threshold for codecov to 1%
- test: add `starknet-rpc-test` crate to the workspace
- test: add test to check tx signed by OZ account can be signed with Argent pk
- buid: add rust-analyzer to toolchain components
- ci: increase threshold for codecov to 1%
- replace all calls to `transmute` by calls `from_raw_parts`
- big transaction type refactoring
- impl tx execution and verification as traits
- reduce the amount of data stored in the runtime and use the Substrate block to
  as source of data in the client
- perf: use perfect hash function in calculate_l1_gas_by_vm_usage
- chore: add tests for tx hashing
- split `primitives` crates into multiple smaller crates
- fix: std feature import in transactions crate
- chore: improve logging about transaction when nonce is too high
- fix: rpc tests and background node run
- test: add tests for simulate tx offset
- test: add tests for tx hashing
- fix: bring back messages in transaction receipts
- feat: starknet os program output primitive

## v0.2.0

- add-contributors: `0xAsten`, `m-kus`, `joaopereira12`, `kasteph`
- ci: add verification if build-spec is working
- ci: added wasm to test
- ci: disable benchmark for pushes and pr's
- ci: fix docker and binaries build
- ci: don't enforce changelog on PR's with label `dependencies`
- doc: added translation of madara beast article.md to portuguese and russian
- doc: app chain template added in README
- fix: RPC getClassAt cairo legacy program code encoding
- fix: build-spec not working by setting the madara-path always and fetching
  relevant files
- fix: events are emitted in correct sequential order
- fix: expected event idx in continuation tokens in test responses
- fix: update RPC URL to use localhost instead of 0.0.0.0 in hurl.config file
- fix: update the default port for running Madara locally in getting-started.md
  file from 9933 to 9944.
- fix: replace the 0 initial gas value with u128::MAX because view call
  entrypoints were failing
- chore: remove global state root
- chore: cairo-contracts compilation scripts & docs are updated, cairo_0
  contracts recompiled
- chore: rebase of core deps and 0.12.1

## v0.1.0

- ci: rm codespell task and rm .codespellignore
- feat: refactor flags on tests
- feat: fetch config files from gh repo
- refactor: remove config files from the code
- ci: stop closing stale issues
- ci: reactivate changelog enforcement
- cli: change dev flag behaviour and created alias for base and madara path
- configs: fix genesis.json refs to link the config folder
- ci: downgraded windows runner to windows-latest
- ci: added windows binaries build and upload the binaries to the release page
- ci: add `CHANGELOG.md` and enforce it is edited for each PR on `main`
- fix: removed `madara_runtime` as a dependency in the client crates and make
  errors more expressive
- fix: state root bug fix where the tree was stored in runtime _before_ being
  committed
- feat: add a `genesis_loader` for the node and mocking
- feat: add `madara_tsukuyomi` as a submodule
- branding: use new logo in the README
- dev: Get the block status from the actual block in get_block_with_tx_hashes
- fix: l1-l2 messaging
- dev : clean contracts and compiled files<|MERGE_RESOLUTION|>--- conflicted
+++ resolved
@@ -2,12 +2,9 @@
 
 ## Next release
 
-<<<<<<< HEAD
 - fix: class and store updates and block desync after ctrl+c
 - fix: compile without libm
-=======
 - fix: genesis state_update
->>>>>>> e9cfe3cb
 - refactor: optimize get_class_at
 - fix: crash build genesis on restart
 - fix(classes): Fixed sierra exception on block 31625 and added --starting-block arg
