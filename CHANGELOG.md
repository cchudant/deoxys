# Deoxys Changelog

## Next release

<<<<<<< HEAD
- fix(cleanup): clean up around the Cargo.toml files, error handling and cli arguments
- fix(db): fault tolerance (database is not corrupted when the node is unexpectedly shut down / killed)
=======
- fix(rpc): fixed state update deserialization
- fix(hashes): fixed tx by hash retrieval
>>>>>>> 1130e9e4
- fix(logs): fixed logs and get_state_update
- refactor: remove primitives/felt
- refactor: move convert.rs to felt_wrapper.rs
- fix(decode): fix mapping db decoding
- feat: store reverted txs hashes
- feat(l1): added l1 free rpc url if none is provided
- cleanup: clean DB statics
- refactor: improve compatibility without forks
- fix(metrics): fixed some metrics endpoints
- fix(metrics): fix prometheus endpoint port
- fix(hashes): Fix invoke tx hashes for version v3
- fix: re-add prometheus, doc cli args, log format
- fix(program): Changed visibility of program serializer + archived
- fix(classes): remove the classes ordenation to allow fork rebasements
- fix(felt): enforce Felt type as much as possible into compute_hash.rs
- fix(logs): fixed some logs and others
- fix(rpc): fixed block storage column
- chore: update dependencies
- fix(hashers): cleaned hashers using types core hashers and Felt
- refactor: remove substrate block storage
- feat(infra): Added boilerplate to deploy a grafana/prometheus dashboard
- refacor: use db hash
- refactor: l2-sync
- refactor: remove crate dp-mapping-sync
- fix(rpc): get_nonce
- fix(rpc): get_class
- refactor: mapping db
- perf(db): contract key history now using rocksdb iterators for history
- fix(root): Cleaned state root commitments crate
- fix(hash): declare tx v0 hash computation
- perf(db): db contract history parallel fetching and batching
- remove RuntimeApi on RPC
- feat(metrics): Added sync time metrics
- refactor: using const and OnceCell instead of lazy_static
- refactor: remove crate dp-storage
- feat(infra): corrected dockerfile + docker-compose
- fix(rpc): error handling
- fix(lib): updated core libs to match oss
- fix: state root - replaced_classes commit
- feat: fetch block and state update in only one request
- feat: added deoxys launcher script
- fix: creation of the block context
- fix: is_missing_class
- fix: state root - replaced_classes
- feat(db): backups
- fix: state root for nonce
- fix: store the first history in storage ket
- perf: improved perfs with parallelized iteration over tx hashes cache
- fix: graceful shutdown of rocksdb on ctrl+c
- fix: better error handling around l1 and l2 sync
- perf: compile with target_cpu=skylake by default
- perf: storage key with encode
- fix: bloc context blockifier
- feat: up blockifier to v0.6.0-rc.2
- fix: change bonsai-trie fork location
- refactor: remove L1HandlerTxFee
- feat: up blockifier to v0.6.0-rc.2
- refactor: remove L1HandlerTxFee
- refactor: remove blockifier dependencie
- perf: convert blocks in parallel
- feat(commitments): Joined hash computation in event and tx commitments
- feat(l2 sync): polling to get new blocks once sync has caught up with the chain
- perf: store key
- fix: sync, remove `unwrap` in storage
- fix(classes): Fixed classes on the RPC level by adding ordering and complete deserialisation
- fix: class update
- feat: store key/value in `--disble-root` mode
- fix: storage nonce and key/value
- fix: class and store updates and block desync after ctrl+c
- fix: compile without libm
- fix: genesis state_update
- refactor: optimize get_class_at
- fix: crash build genesis on restart
- fix(classes): Fixed sierra exception on block 31625 and added --starting-block arg
- fix(db): with new implementation ContractStorage
- fix: fee_type for `simulate_transactions` rpc call
- feat(rocksdb): replaced most async database operations iwth multigets and batched inserts
- fix: get_state_update with new storage
- up: starknet-rs
- fix: exec on receipt
- feat(RPC): refacto `trace_transaction` and `trace_block_transaction`
- fix(proposer_factory): Removed and clean a lot of stuff on Client side, mostly node crate
- feat(storage): removed the use of `BonsaiStorage` logs
- feat(storage): removed dependance on `StateUpdateWrapper`
- feat(storage): state diff are now stored for each block
- CI: fix toolchain
- CI: add `cargo test` on PR
- refactor: remove dead code on `Struct Starknet<..>`
- fix: verify_l2
- feat(rpc): remove duplicated code, add mod 'utils'
- feat(storage): started migrating storage to the bonsai-lib
- fix: fix crashing cases on `get_block_with_receipts`
- fix: fix get_events minor issues
- fix: l1HandlerTx computed for commit
- refactor: optimise get_events RPC
- fix(root): fixed state commitments broken due to genesis loader
- feat(docker): add dockerfile and docker-compose
- fix: fix implementation `get_storage_at()` for `BlockifierStateAdapter`
- fix(sync): Fix end condition of the l2 sync
- fix(rpc): fix chain id method for mainnet
- fix(class): Fix Sierra classes conversion (missing abis)
- fix(compute): Fixed prepare_data_availability_modes computation
- feat(rpc): add pending block to `get_block_with_receipts` rpc call
- chore: update bonsai-trie (benefit from perf boost)
- feat(rpc): add `get_block_with_receipts` rpc call
- refactor: remove crate dp-state, dp-fee, dp-messages
- fix(class): Fix class conversions to support legacy Sierra versions
- feat: rebase blockifier
- feat(check): Added a state root check to ensure synced compatibility
- feat(metrics): Add prometheus metrics for mapping worker
- feat(storage): finished migrating contract storage to our backend bonsai trie dbs
- feat(storage): set up type-safe bonsai storage abstractions for usage in RPC
- fix(root): fix state root computation
- refactor: refactor dc-db crate
- feat(api_key): api key passed to FetchConfig correctly
- feat(api_key): Added support for --gateway-api to avoid rate limit from the gateway
- fix(latest): Retrieve latest synced block via internal client
- perf(l2 sync): parallelize commitment computation and refactor part of l2 io sync
- refactor: rpc methods and removed rpc-core
- feat: add an optional TUI dashboard
- feat(bonsai): Bumped bonsai lib to latest opti
- refactor(generic): reduced runtime dependence on generics
- fix(sync): Cleaned dc-sync isolating fetch process + added shared SyncStatus
- feat(self-hosted): host our own runner
- fix(deps): Removed unused dependencies
- feat(multi-trie): Added support for persistent storage tries
- feat(pending): added support for pending blocks in RPC requests
- perf(l2 sync): parallel fetching of blocks, classes, state updates
- fix l1 thread to reflect correct state_root, block_number, block_hash
- fix: remove gas_price and update starknet-rs from fork (temporary fix)
- fix(root): got state root to work (does not support class root yet)
- refactor(substrate_hash): Substrate hash is now retrieved via rpc client in
  `l2.rs`
- fix(worflows): fix toolchain and cache issue
- feat: Removal of the hardcoded mainnet configuration
- refactor: pass new CI
- fix(workflows): Fix deoxys CI
- feat(rpc): add_invoke_tx, add_deploy_account_tx, add_declare_tx
- feat(rpc): tx_receipt, re-execute tx
- feat(script): added CI scripts for starting Deoxys and comparing JSON RPC
  calls
- perf(verify_l2): parallelized l2 state root update
- perf(state_commitment): parallelized state commitment hash computations
- fix(L1): fix l1 thread with battle tested implementation + removed l1-l2
- fix: update and store ConfigFetch in l2 sync(), chainId rpc call
- fix: get_events paging with continuation_token
- fix(class): #125
- fix(getStorageAt): #28
- fix(genesis): #107
- fix(class): #32 #33 #34
- fix(class): #116
- feat(class): download classes from sequencer
- feat: update and store highest block hash and number from sequencer
- feat: store events in block, return events in call get_transaction_receipt
- fix: updating outdated links to external resources in documentation
- feat(client/data-availability): implement custom error handling
- fix: get_block_by_block_hash then default rather than error
- feat(rpc): added `get_state_update` real values from DA db
- feat: add transparent representation to `Felt252Wrapper`
- feat(rpc/trace_api): add `trace_block_transaction`
- chore(db): changed the way hashes are encoded
- feat(rpc/trace_api): add `trace_transaction`

## v0.7.0

- chore: release v0.7.0
- refacto: remove abusive `TryInto` impl
- dev: optimize tx trace creation
- dev: make Madara std compatible
- CI: fix taplo version
- chore: add cache usage for `getEvents` and `getTransactionReceipt`
- fix: cairo1 contracts should be identified by their sierra class hash
- fix(cli): repair broken cli for da conf
- feat(client): on `add_declare_transaction` store sierra contract classes in
  the madara backend
- chore: use struct error in client/db
- fix: don't ignore Sierra to CASM mapping in genesis config
- refacto: early exit txs fee estimation when one fails
- dev: fix linter warning in README.md
- fix: remove waiting loop from `getTxReceipt`
- feat: types in `dp-transactions` impl a method to get their version
- feat: make L1 gas price a `const` of the `RuntimeConfig`
- fix: broken class hashes and contracts in genesis
- refactor: rename LAST_SYNCED_L1_BLOCK to be more clear
- chore: add headers to da calldata, fix eth da in sovereign mode
- refacto(simulate_tx): move logic to the client
- chore: added ca-certificate in DockerFile for SSL related issues
- chore(primitives/commitment): remove crate
- chore(primitives/block/header): remove starknet-trie dependent fields
- refacto(primitives/db): add a temporary way to get a fake global state root
- feat(rpc): add starknet_version and eth_l1_gas_fee on block header
- fix(spec_version): spec version now returning 0.5.1
- chore: feature flags for avail and celestia DA
- feat(rpc): added support for v0.5.1 JSON-RPC specs
- feat(rpc): added ordered messages/events in trace fields
- feat(rpc): support for starknet.rs v0.5.1 version
- feat(rpc): added execution resources in trace fields
- feat(rpc): added state diff field in trace fields
- refactor: removed benchmarking folder and traces of CI pipeline
- fix: decouple is_query into is_query and offset_version
- feat: add sierra to casm class hash mapping to genesis assets
- chore: remove ArgentMulticall from genesis assets
- feat: remove `seq_addr_updated` from `GenesisData`
- chore: added prometheus metrics for da layer
- chore: bump celestia rpc crate version
- fix(DA): run the proof first then the state update
- fix: `prove_current_block` is called after `update_state`
- ci: add foundry ci task to push workflow
- fix: first tx for non deployed account is valid
- fix: incorrect base url for fetching config
- feat: add predeployed accounts to genesis state
- feat(rpc): Added starknet_simulateTransactions
- fix: Change serialization of bitvec to &[u8] in merkle tree to avoid memory
  uninitialized
- chore: change SCARB config version for foundry CI
- feat(da): update da calldata encoding to v0.11.0 spec, da conf examples, da
  conf flag, da-tests in CI
- refactor: use `map` in `estimate_fee` to stop computation on error
- fix(node/commands): md5 are also checked when running setup --from-local
- feat(data-availability): extend eth config with poll interval
- fix(snos-output): expose snos codec, remove unused `get_starknet_messages`
  runtime method, and unnecessary dp-snos-output dependencies
- feat(program-hash): add new pallet constant for Starknet OS progam hash;
  expose runtime getter method; add dedicated crate to manage versions
- feat(runtime): expose fee token address getter method
- feat(settlement): run client thread responsible for pushing state updates and
  messaging on Ethereum
- feat(settlement): starknet core contract tests with anvil sandbox
- fix(rpc-test): incorrect node url
- feat(settlement): e2e test with Madara node settling on Ethereum contract
- refactor: use `map` in `estimate_fee` to stop computation on error
- fix: `tempdir` crate has been deprecated; use `tempfile` instead
- dev: add avail and celestia crates behind a feature flag
- dev: replace md5 with sha3_256 hash function
- feat: fixing getNonce Rpc Call and adding a new test
- refactor: use Zaun crate for Starknet core contract bindings
- refactor: use Anvil sandbox from Zaun crate
- feat(rpc): estimateMessageFee RPC call implementation

## v0.6.0

- chore: release v0.6.0
- refacto: substrate/starknet names in rpc library
- feat(rpc): Added starknet_getTransactionStatus and removed
  starknet_pendingTransactions
- feat(rpc): add starknet_specVersion rpc + added test for future support
- docs: Added v0.6.0-rc5 documentation above the rpc method functions
- dev(deps): bump starknet rs, use Eq for EmmitedEvents comparaison
- test(rust-rpc-test): use undeclared contracts for declare transactions testing
- build: update blockifier, fix divergent substrat block hash
- chore: remove tests that run in wasm and native, only wasm from now
- chore: split StarknetRpcApi trait in two, like in openRPC specs
- refacto: move starknet runtime api in it's own crate
- chore: update README.md and getting-started.md
- chore: remove crates that have been copy-pasted from plkdtSDK
- feat(rpc): return deployed contract address and actual fee in transaction
  receipt
- fix: Wait for 1 minute for transaction to be processed in
  get_transaction_receipt rpc
- ci: Fix starknet foundry sncast not found
- fix: Ensure transaction checks are compatible with starknet-rs
- ci: Run Starknet Foundry tests against Madara RPC
- fix: add name, symbol and decimals to fee token storage
- fix: dependencies for dockerfile and binaries
- docs: add translation of madara beast article to spanish
- chore: update starknet-js version in faucet-setup docs
- dev(compilation): add incremental compilation
- feat(rpc): add support for bulk estimate fee
- feat: add argent multicall contract to genesis
- chore(data-availability): update avail-subxt to version 0.4.0
- fix(ci): setup should fetch files from local config
- chore: deprecate `madara-app` and `madara-dev-explorer` modules
- chore(data-availability-avail): implement fire and forget, and add ws
  reconnection logic
- chore: update `polkadot-sdk` to `release-polkadot-v1.3.0`
- feat: fallback default file for DA and Settlement configuration files

## v0.5.0

- chore: release v0.5.0
- test: add transaction pool logic unit tests
- feat(client): spawn a task that listen to storage changes and build the
  resulting commiment state diff for each block
- dev(StarknetRPC): log error received from node before mapping to
  InternalServerError
- fix: change 'nonce too high' to log in debug instead of info
- chore: update deps, vm ressource fee cost are now FixedU128, and stored in an
  hashmap
- ci: change jobs order in the workflow
- ci: run integrations tests in the same runner as build
- ci: replace ci cache with rust-cache
- fix(transactions): remove `nonce` field from InvokeV0 tx
- feat(transactions): don't enforce ordering in validate_unsigned for invokeV0
- test(pallet): add function to get braavos hash
- fix: event commitment documentation typo
- ci: added testing key generation in the ci
- fix(starknet-rpc-test): init one request client per runtime
- test: validate Nonce for unsigned user txs
- fix: fixed declare V0 placeholder with the hash of an empty list of felts
- feat(cli): `run` is the by default command when running the `madara` bin
- refacto(cli): `run` and `setup` commands are defined in their own files
- refacto(cli): `run.testnet` argument removed in favor of the substrate native
  `chain` arg
- feat(cli): `run.fetch_chain_spec` argument removed in favor of the substrate
  native `chain` arg
- feat(cli): `setup` require a source file, either from an url or a path on the
  local filesystem
- chore(cli): use `Url`, `Path` and `PathBuf` types rather than `String`
- refacto(cli): moved the pallet/chain_spec/utils methods to the node crate
- feat(cli): `madara_path` arg has been remove, we use the substrate native
  `base_path` arg instead
- feat(cli): sharingan chain specs are loaded during the compilation, not
  downloaded from github
- refacto(pallet/starknet): `GenesisLoader` refactored as `GenesisData` + a
  `base_path` field
- feat(cli): for `run` param `--dev` now imply `--tmp`, as it is in substrate
- test(starknet-rpc-test): run all tests against a single madara node
- fix(service): confusing message when node starts (output the actual sealing
  method being used)
- refactor(sealing): how the sealing mode is passed into runtime
- feat(sealing): finalization for instant sealing
- test(starknet-js-test): run basic starknetjs compatibility tests again the
  madara node
- feat(cache-option): add an option to enable aggressive caching in command-line
  parameters

## v0.4.0

- chore: release v0.4.0
- feat: better management of custom configurations for genesis assets
- feat: use actual vm resource costs
- fix: add setup and run for rpc tests
- fix: fix clap for run command
- fix: add `madara_path` flag for setup command
- fix: add official references to configs files
- fix: cargo update and `main` branch prettier fix
- fix: fix sharingan chain spec
- fix: update madara infra to main branch
- fix: update `Cargo.lock`
- fix: rpc test failing
- refactor: exported chain id constant in dp-chain-id crate and added one for
  SN_MAIN
- ci: disable pr close workflow
- ci: add ci verification for detecting genesis changes and config hashes
- test: add e2e test for `estimate_fee`

## v0.3.0

- chore: release v0.3.0
- chore: big transaction type refactoring
- chore: split `primitives` crates into multiple smaller crates
- chore: improve logging about transaction when nonce is too high
- chore: add real class hash values for genesis config
- fix: use specific commit for avail and celestia
- fix: change dep of rustdoc on push
- fix: initial_gas set to max_fee and fixed fee not being charged when max_fee=0
- fix: correct value of compiled_class_hash in RPCTransaction
- fix: std feature import in transactions crate
- fix: replace all calls to `transmute` by calls `from_raw_parts`
- fix: estimate_fee should make sure all transaction have a version being
  2^128 + 1 or 2^128+2 depending on the tx type
- feat: modify the hash_bytes functions in `poseidon` and `pedersen` for dynamic
  data length
- feat: print development accounts at node startup
- feat: unification of the DA interface
- feat: bump starknet-core to 0.6.0 and remove InvokeV0
- feat: use resolver 2 for cargo in the workspace
- feat: impl tx execution and verification as traits
- perf: reduce the amount of data stored in the runtime and use the Substrate
  block to as source of data in the client
- perf: use perfect hash function in calculate_l1_gas_by_vm_usage
- build: restructure code for rust latest version
- build: bump rustc nightly version to 1.74 date
- buid: add rust-analyzer to toolchain components
- ci: scope cache by branch and add cache cleanup
- ci: increase threshold for codecov to 1%
- test: add `starknet-rpc-test` crate to the workspace
- test: add test to check tx signed by OZ account can be signed with Argent pk
- buid: add rust-analyzer to toolchain components
- ci: increase threshold for codecov to 1%
- replace all calls to `transmute` by calls `from_raw_parts`
- big transaction type refactoring
- impl tx execution and verification as traits
- reduce the amount of data stored in the runtime and use the Substrate block to
  as source of data in the client
- perf: use perfect hash function in calculate_l1_gas_by_vm_usage
- chore: add tests for tx hashing
- split `primitives` crates into multiple smaller crates
- fix: std feature import in transactions crate
- chore: improve logging about transaction when nonce is too high
- fix: rpc tests and background node run
- test: add tests for simulate tx offset
- test: add tests for tx hashing
- fix: bring back messages in transaction receipts
- feat: starknet os program output primitive

## v0.2.0

- add-contributors: `0xAsten`, `m-kus`, `joaopereira12`, `kasteph`
- ci: add verification if build-spec is working
- ci: added wasm to test
- ci: disable benchmark for pushes and pr's
- ci: fix docker and binaries build
- ci: don't enforce changelog on PR's with label `dependencies`
- doc: added translation of madara beast article.md to portuguese and russian
- doc: app chain template added in README
- fix: RPC getClassAt cairo legacy program code encoding
- fix: build-spec not working by setting the madara-path always and fetching
  relevant files
- fix: events are emitted in correct sequential order
- fix: expected event idx in continuation tokens in test responses
- fix: update RPC URL to use localhost instead of 0.0.0.0 in hurl.config file
- fix: update the default port for running Madara locally in getting-started.md
  file from 9933 to 9944.
- fix: replace the 0 initial gas value with u128::MAX because view call
  entrypoints were failing
- chore: remove global state root
- chore: cairo-contracts compilation scripts & docs are updated, cairo_0
  contracts recompiled
- chore: rebase of core deps and 0.12.1

## v0.1.0

- ci: rm codespell task and rm .codespellignore
- feat: refactor flags on tests
- feat: fetch config files from gh repo
- refactor: remove config files from the code
- ci: stop closing stale issues
- ci: reactivate changelog enforcement
- cli: change dev flag behaviour and created alias for base and madara path
- configs: fix genesis.json refs to link the config folder
- ci: downgraded windows runner to windows-latest
- ci: added windows binaries build and upload the binaries to the release page
- ci: add `CHANGELOG.md` and enforce it is edited for each PR on `main`
- fix: removed `madara_runtime` as a dependency in the client crates and make
  errors more expressive
- fix: state root bug fix where the tree was stored in runtime _before_ being
  committed
- feat: add a `genesis_loader` for the node and mocking
- feat: add `madara_tsukuyomi` as a submodule
- branding: use new logo in the README
- dev: Get the block status from the actual block in get_block_with_tx_hashes
- fix: l1-l2 messaging
- dev : clean contracts and compiled files<|MERGE_RESOLUTION|>--- conflicted
+++ resolved
@@ -2,13 +2,10 @@
 
 ## Next release
 
-<<<<<<< HEAD
 - fix(cleanup): clean up around the Cargo.toml files, error handling and cli arguments
 - fix(db): fault tolerance (database is not corrupted when the node is unexpectedly shut down / killed)
-=======
 - fix(rpc): fixed state update deserialization
 - fix(hashes): fixed tx by hash retrieval
->>>>>>> 1130e9e4
 - fix(logs): fixed logs and get_state_update
 - refactor: remove primitives/felt
 - refactor: move convert.rs to felt_wrapper.rs
