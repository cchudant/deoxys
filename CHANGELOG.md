--- conflicted
+++ resolved
@@ -2,11 +2,8 @@
 
 ## Next release
 
-<<<<<<< HEAD
 - feat(l2 sync): polling to get new blocks once sync has caught up with the chain
-=======
 - fix: sync, remove `unwrap` in storage
->>>>>>> da86f800
 - fix(classes): Fixed classes on the RPC level by adding ordering and complete deserialisation
 - fix: class update
 - feat: store key/value in `--disble-root` mode
