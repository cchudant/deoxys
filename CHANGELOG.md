--- conflicted
+++ resolved
@@ -2,13 +2,10 @@
 
 ## Next release
 
-<<<<<<< HEAD
 - refactor(substrate_hash): Substrate hash is now retrieved via rpc client in
   `l2.rs`
-=======
 - fix(workflows): Fix deoxys CI
 - feat(rpc): add_invoke_tx, add_deploy_account_tx, add_declare_tx
->>>>>>> 05b0e2c4
 - feat(rpc): tx_receipt, re-execute tx
 - feat(script): added CI scripts for starting Deoxys and comparing JSON RPC
   calls
