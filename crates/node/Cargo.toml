[package]
name = "deoxys"
version.workspace = true
edition.workspace = true
description = "Deoxys node."
authors = [
  "Kasar <@kasarLabs>",
  "KSS <@keep-starknet-strange>",
  "Substrate @substrate-developer-hub",
]
homepage = "https://github.com/kasarlabs/deoxys"
license = "MIT"
publish = false
repository = "https://github.com/kasarlabs/deoxys"
build = "build.rs"

[package.metadata.docs.rs]
targets = ["x86_64-unknown-linux-gnu"]

[[bin]]
name = "deoxys"

[dependencies]
# Ethereum
ethers = { workspace = true, features = ["openssl"] }

async-trait = "0.1"
clap = { workspace = true, features = ["derive"] }
futures = { workspace = true, features = ["thread-pool"] }
lazy_static = { workspace = true }
log = { workspace = true }
serde = { workspace = true }
<<<<<<< HEAD
tokio = { workspace = true }
=======
sha3 = { workspace = true }
>>>>>>> 36698fef

frame-system = { workspace = true }
sc-basic-authorship = { workspace = true }
sc-cli = { workspace = true }
sc-client-api = { workspace = true }
sc-consensus = { workspace = true }
sc-consensus-aura = { workspace = true }
sc-consensus-grandpa = { workspace = true }
sc-consensus-manual-seal = { workspace = true }
sc-executor = { workspace = true }
sc-keystore = { workspace = true }
sc-network = { workspace = true }
sc-network-sync = { workspace = true }
sc-offchain = { workspace = true }
sc-service = { workspace = true }
sc-telemetry = { workspace = true }
sc-transaction-pool = { workspace = true }
sc-transaction-pool-api = { workspace = true }
sp-consensus-aura = { workspace = true }
sp-consensus-grandpa = { workspace = true }
sp-core = { workspace = true }
sp-inherents = { workspace = true }
sp-keyring = { workspace = true }
sp-offchain = { workspace = true }
sp-runtime = { workspace = true }
sp-state-machine = { workspace = true }
sp-statement-store = { workspace = true }
sp-timestamp = { workspace = true }
sp-trie = { workspace = true, features = ["default"] }

# These dependencies are used for the node template's RPCs
jsonrpsee = { workspace = true, features = ["server"] }

# Substrate primitives dependencies
sp-api = { workspace = true }
sp-block-builder = { workspace = true }
sp-blockchain = { workspace = true }
# Substrate client dependencies
prometheus-endpoint = { workspace = true }
sc-rpc-api = { workspace = true }
# Substrate frame dependencies
# no substrate frame pallet dependencies for now

# Substrate tools dependencies
substrate-frame-rpc-system = { workspace = true }
# These dependencies are used for runtime benchmarking
frame-benchmarking = { workspace = true }
frame-benchmarking-cli = { workspace = true }

# Starknet
blockifier = { workspace = true }
hex = { workspace = true }
madara-runtime = { workspace = true }
mc-commitment-state-diff = { workspace = true }
mc-db = { workspace = true }
mc-l1-messages = { workspace = true }
mc-mapping-sync = { workspace = true }
mc-rpc = { workspace = true }
mc-settlement = { workspace = true, features = ["clap"] }
mc-storage = { workspace = true }
pallet-starknet = { workspace = true }
pallet-starknet-runtime-api = { workspace = true }
starknet-core = { workspace = true }
starknet_api = { workspace = true, features = [
  "scale-info",
  "parity-scale-codec",
] }

# Madara utils
mc-genesis-data-provider = { workspace = true }

bincode = "1.3"
mockito = { workspace = true }
serde_json = "1.0.64"
# Primitives
mp-block = { workspace = true }
mp-digest-log = { workspace = true }
mp-felt = { workspace = true }
mp-hashers = { workspace = true }
mp-sequencer-address = { workspace = true, features = ["client"] }
mp-transactions = { workspace = true, features = ["scale-info"] }


# CLI-specific dependencies
try-runtime-cli = { optional = true, git = "https://github.com/paritytech/polkadot-sdk", branch = "release-polkadot-v1.3.0" }


#Deoxys
mc-deoxys = { workspace = true }
parity-scale-codec = { workspace = true, features = ["derive"] }
reqwest = { workspace = true }
url = { workspace = true }

[build-dependencies]
substrate-build-script-utils = { workspace = true }

[features]
default = []
# Dependencies that are only required if runtime benchmarking should be build.
runtime-benchmarks = [
  "madara-runtime/runtime-benchmarks",
  "frame-benchmarking/runtime-benchmarks",
  "frame-benchmarking-cli/runtime-benchmarks",
]
# Enable features that allow the runtime to be tried and debugged. Name might be subject to change
# in the near future.
try-runtime = ["madara-runtime/try-runtime", "try-runtime-cli/try-runtime"]
disable-transaction-fee = ["madara-runtime/disable-transaction-fee"]
# Load sharingan chain-specs during the compilation
# This is the way to run a sharingan chain
sharingan = []<|MERGE_RESOLUTION|>--- conflicted
+++ resolved
@@ -30,11 +30,8 @@
 lazy_static = { workspace = true }
 log = { workspace = true }
 serde = { workspace = true }
-<<<<<<< HEAD
 tokio = { workspace = true }
-=======
 sha3 = { workspace = true }
->>>>>>> 36698fef
 
 frame-system = { workspace = true }
 sc-basic-authorship = { workspace = true }
