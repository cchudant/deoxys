use std::path::PathBuf;
use std::result::Result as StdResult;

use deoxys_runtime::SealingMode;
use mc_sync::fetch::fetchers::{fetch_apply_genesis_block, FetchConfig};
use mc_sync::utility::update_config;
use mc_sync::utils::constant::starknet_core_address;
use reqwest::Url;
use sc_cli::{Result, RpcMethods, RunCmd, SubstrateCli};
use serde::{Deserialize, Serialize};
use sp_core::H160;

use crate::cli::Cli;
use crate::service;

/// Available Sealing methods.
#[derive(Debug, Copy, Clone, clap::ValueEnum, Default, Serialize, Deserialize)]
pub enum Sealing {
    /// Seal using rpc method.
    #[default]
    Manual,
    /// Seal when transaction is executed. This mode does not finalize blocks, if you want to
    /// finalize blocks use `--sealing=instant-finality`.
    Instant,
    /// Seal when transaction is executed with finalization.
    InstantFinality,
}

impl From<Sealing> for SealingMode {
    fn from(value: Sealing) -> Self {
        match value {
            Sealing::Manual => SealingMode::Manual,
            Sealing::Instant => SealingMode::Instant { finalize: false },
            Sealing::InstantFinality => SealingMode::Instant { finalize: true },
        }
    }
}

/// Starknet network types.
#[derive(Debug, Clone, Copy, clap::ValueEnum)]
pub enum NetworkType {
    /// The main network (mainnet).
    Main,
    /// The test network (testnet).
    Test,
    /// The integration network.
    Integration,
}

/// Starknet network configuration.
impl NetworkType {
    pub fn uri(&self) -> &'static str {
        match self {
            NetworkType::Main => "https://alpha-mainnet.starknet.io",
            NetworkType::Test => "https://alpha-sepolia.starknet.io",
            NetworkType::Integration => "https://external.integration.starknet.io",
        }
    }

    pub fn chain_id(&self) -> starknet_core::types::FieldElement {
        match self {
            NetworkType::Main => starknet_core::types::FieldElement::from_byte_slice_be(b"SN_MAIN").unwrap(),
            NetworkType::Test => starknet_core::types::FieldElement::from_byte_slice_be(b"SN_SEPOLIA").unwrap(),
            NetworkType::Integration => starknet_core::types::FieldElement::from_byte_slice_be(b"SN_INTE").unwrap(),
        }
    }

    pub fn l1_core_address(&self) -> H160 {
        match self {
            NetworkType::Main => starknet_core_address::MAINNET.parse().unwrap(),
            NetworkType::Test => starknet_core_address::SEPOLIA_TESTNET.parse().unwrap(),
            NetworkType::Integration => starknet_core_address::SEPOLIA_INTEGRATION.parse().unwrap(),
        }
    }

    pub fn block_fetch_config(&self) -> FetchConfig {
        let uri = self.uri();
        let chain_id = self.chain_id();

        let gateway = format!("{uri}/gateway").parse().unwrap();
        let feeder_gateway = format!("{uri}/feeder_gateway").parse().unwrap();
        let l1_core_address = self.l1_core_address();

        FetchConfig { gateway, feeder_gateway, chain_id, workers: 5, sound: false, l1_core_address, verify: true }
    }
}

fn parse_url(s: &str) -> StdResult<Url, url::ParseError> {
    s.parse()
}

#[derive(Clone, Debug, clap::Args)]
pub struct ExtendedRunCmd {
    #[clap(flatten)]
    pub base: RunCmd,

    /// Choose sealing method.
    #[clap(long, value_enum, ignore_case = true)]
    pub sealing: Option<Sealing>,

    /// The L1 rpc endpoint url for state verification
    #[clap(long, value_parser = parse_url)]
    pub l1_endpoint: Option<Url>,

    /// The network type to connect to.
    #[clap(long, short, default_value = "integration")]
    pub network: NetworkType,

    /// When enabled, more information about the blocks and their transaction is cached and stored
    /// in the database.
    ///
    /// This may improve response times for RPCs that require that information, but it also
    /// increases the memory footprint of the node.
    #[clap(long)]
    pub cache: bool,

    /// This will invoke sound interpreted from the block hashes.
    #[clap(long)]
    pub sound: bool,

    /// This wrap a specific deoxys environment for a node quick start.
    #[clap(long)]
    pub deoxys: bool,

<<<<<<< HEAD
    /// Configuration for L1 Messages (Syncing) Worker
    #[clap(flatten)]
    pub l1_messages_worker: L1Messages,
  
=======
>>>>>>> a28a1f77
    /// Disable root verification
    #[clap(long)]
    pub disable_root: bool,
  
     /// A flag to run the TUI dashboard
    #[cfg(feature = "tui")]
    #[clap(long)]
    pub tui: bool,
}

pub fn run_node(mut cli: Cli) -> Result<()> {
    #[cfg(feature = "tui")]
    {
        deoxys_tui::modify_substrate_sources();
        if cli.run.tui {
            std::thread::spawn(move || {
                tokio::runtime::Runtime::new()
                    .unwrap()
                    .block_on(async { deoxys_tui::run("/tmp/deoxys").await.unwrap() });
                std::process::exit(0)
            });
        }
    }
    if cli.run.base.shared_params.dev {
        override_dev_environment(&mut cli.run);
    } else if cli.run.deoxys {
        deoxys_environment(&mut cli.run);
    }

    let runner = cli.create_runner(&cli.run.base)?;

    // TODO: verify that the l1_endpoint is valid
    let l1_endpoint = if let Some(url) = cli.run.l1_endpoint {
        url
    } else {
        return Err(sc_cli::Error::Input(
            "Missing required --l1-endpoint argument please reffer to https://deoxys-docs.kasar.io".to_string(),
        ));
    };

    runner.run_node_until_exit(|config| async move {
        let sealing = cli.run.sealing.map(Into::into).unwrap_or_default();
        let cache = cli.run.cache;
        let mut fetch_block_config = cli.run.network.block_fetch_config();
        fetch_block_config.sound = cli.run.sound;
        fetch_block_config.verify = !cli.run.disable_root;

        update_config(&fetch_block_config);
        log::debug!("Using fetch block config: {:?}", fetch_block_config);

        let genesis_block = fetch_apply_genesis_block(fetch_block_config.clone()).await.unwrap();

        service::new_full(
            config,
            sealing,
            cli.run.base.rpc_port.unwrap(),
            l1_endpoint,
            cache,
            fetch_block_config,
            genesis_block,
        )
        .map_err(sc_cli::Error::Service)
    })
}

fn override_dev_environment(cmd: &mut ExtendedRunCmd) {
    // create a reproducible dev environment
    // by disabling the default substrate `dev` behaviour
    cmd.base.shared_params.dev = false;
    cmd.base.shared_params.chain = Some("dev".to_string());

    cmd.base.force_authoring = true;
    cmd.base.alice = true;
    cmd.base.tmp = true;

    // we can't set `--rpc-cors=all`, so it needs to be set manually if we want to connect with external
    // hosts
    cmd.base.rpc_external = true;
    cmd.base.rpc_methods = RpcMethods::Unsafe;
}

fn deoxys_environment(cmd: &mut ExtendedRunCmd) {
    // Set the blockchain network to 'starknet'
    cmd.base.shared_params.chain = Some("starknet".to_string());
    cmd.base.shared_params.base_path.get_or_insert_with(|| PathBuf::from("/tmp/deoxys"));

    // Assign a random pokemon name at each startup
    cmd.base.name.get_or_insert_with(|| {
        tokio::runtime::Runtime::new().unwrap().block_on(mc_sync::utility::get_random_pokemon_name()).unwrap_or_else(
            |e| {
                log::warn!("Failed to get random pokemon name: {}", e);
                "deoxys".to_string()
            },
        )
    });

    // Define telemetry endpoints at starknodes.com
    cmd.base.telemetry_params.telemetry_endpoints = vec![("wss://starknodes.com/submit/".to_string(), 0)];

    // Enables manual sealing for custom block production
    cmd.base.no_grandpa = true;
    cmd.sealing = Some(Sealing::Manual);
}<|MERGE_RESOLUTION|>--- conflicted
+++ resolved
@@ -122,13 +122,6 @@
     #[clap(long)]
     pub deoxys: bool,
 
-<<<<<<< HEAD
-    /// Configuration for L1 Messages (Syncing) Worker
-    #[clap(flatten)]
-    pub l1_messages_worker: L1Messages,
-  
-=======
->>>>>>> a28a1f77
     /// Disable root verification
     #[clap(long)]
     pub disable_root: bool,
