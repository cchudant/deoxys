use deoxys_runtime::opaque::DBlockT;
use jsonrpsee::core::RpcResult;
use mc_genesis_data_provider::GenesisProvider;
use mp_felt::Felt252Wrapper;
use mp_hashers::HasherT;
use pallet_starknet_runtime_api::{ConvertTransactionRuntimeApi, StarknetRuntimeApi};
use sc_client_api::backend::{Backend, StorageProvider};
use sc_client_api::BlockBackend;
use sc_transaction_pool::ChainApi;
use sc_transaction_pool_api::TransactionPool;
use sp_api::ProvideRuntimeApi;
use sp_blockchain::HeaderBackend;
use starknet_core::types::{BlockId, BlockTag, EmittedEvent, EventFilterWithPage, EventsPage};
use starknet_ff::FieldElement;

use crate::constants::{MAX_EVENTS_CHUNK_SIZE, MAX_EVENTS_KEYS};
use crate::errors::StarknetRpcApiError;
use crate::types::ContinuationToken;
use crate::Starknet;

/// Returns all events matching the given filter.
///
/// This function retrieves all event objects that match the conditions specified in the
/// provided event filter. The filter can include various criteria such as contract addresses,
/// event types, and block ranges. The function supports pagination through the result page
/// request schema.
///
/// ### Arguments
///
/// * `filter` - The conditions used to filter the returned events. The filter is a combination of
///   an event filter and a result page request, allowing for precise control over which events are
///   returned and in what quantity.
///
/// ### Returns
///
/// Returns a chunk of event objects that match the filter criteria, encapsulated in an
/// `EventsChunk` type. The chunk includes details about the events, such as their data, the
/// block in which they occurred, and the transaction that triggered them. In case of
/// errors, such as `PAGE_SIZE_TOO_BIG`, `INVALID_CONTINUATION_TOKEN`, `BLOCK_NOT_FOUND`, or
/// `TOO_MANY_KEYS_IN_FILTER`, returns a `StarknetRpcApiError` indicating the specific issue.
pub async fn get_events<A, BE, G, C, P, H>(
    starknet: &Starknet<A, BE, G, C, P, H>,
    filter: EventFilterWithPage,
) -> RpcResult<EventsPage>
where
    A: ChainApi<Block = DBlockT> + 'static,
    P: TransactionPool<Block = DBlockT> + 'static,
    BE: Backend<DBlockT> + 'static,
    C: HeaderBackend<DBlockT> + BlockBackend<DBlockT> + StorageProvider<DBlockT, BE> + 'static,
    C: ProvideRuntimeApi<DBlockT>,
    C::Api: StarknetRuntimeApi<DBlockT> + ConvertTransactionRuntimeApi<DBlockT>,
    G: GenesisProvider + Send + Sync + 'static,
    H: HasherT + Send + Sync + 'static,
{
    let from_address = filter.event_filter.address.map(Felt252Wrapper::from);
    let keys = filter.event_filter.keys.unwrap_or_default();
    let chunk_size = filter.result_page_request.chunk_size;

    if keys.len() > MAX_EVENTS_KEYS {
        return Err(StarknetRpcApiError::TooManyKeysInFilter.into());
    }
    if chunk_size > MAX_EVENTS_CHUNK_SIZE as u64 {
        return Err(StarknetRpcApiError::PageSizeTooBig.into());
    }

    // Get the substrate block numbers for the requested range
<<<<<<< HEAD
    let (from_block, to_block, latest_block) =
        block_range(filter.event_filter.from_block, filter.event_filter.to_block, starknet)?;
=======
    let latest_block =
        starknet.substrate_block_number_from_starknet_block(BlockId::Tag(BlockTag::Latest)).map_err(|e| {
            log::error!("'{e}'");
            StarknetRpcApiError::BlockNotFound
        })?;
    let from_block = starknet
        .substrate_block_number_from_starknet_block(filter.event_filter.from_block.unwrap_or(BlockId::Number(0)))
        .map_err(|e| {
            log::error!("'{e}'");
            StarknetRpcApiError::BlockNotFound
        })?;
    let to_block = starknet
        .substrate_block_number_from_starknet_block(
            filter.event_filter.to_block.unwrap_or(BlockId::Tag(BlockTag::Latest)),
        )
        .map_err(|e| {
            log::error!("'{e}'");
            StarknetRpcApiError::BlockNotFound
        })?;
>>>>>>> 535deab1

    let continuation_token = match filter.result_page_request.continuation_token {
        Some(token) => ContinuationToken::parse(token).map_err(|e| {
            log::error!("Failed to parse continuation token: {:?}", e);
            StarknetRpcApiError::InvalidContinuationToken
        })?,
        None => ContinuationToken { block_n: from_block, event_n: 0 },
    };

    // Verify that the requested range is valid
    if from_block > to_block {
        return Ok(EventsPage { events: vec![], continuation_token: None });
    }

    let from_block = continuation_token.block_n;
    let mut current_block = from_block;

    let mut filtered_events: Vec<EmittedEvent> = Vec::new();

    // Iterate on block range: TODO: stop using Cpp-like loops with mutation
    while current_block <= to_block {
        let emitted_events = if current_block <= latest_block {
            starknet.get_block_events(BlockId::Number(current_block))?
        } else {
            starknet.get_block_events(BlockId::Tag(BlockTag::Pending))?
        };

        let block_filtered_events: Vec<EmittedEvent> = filter_events_by_params(emitted_events, from_address, &keys);

        if current_block == from_block && (block_filtered_events.len() as u64) < continuation_token.event_n {
            return Err(StarknetRpcApiError::InvalidContinuationToken.into());
        }

        #[allow(clippy::iter_skip_zero)]
        let block_filtered_reduced_events: Vec<EmittedEvent> = block_filtered_events
            .into_iter()
            .skip(if current_block == from_block { continuation_token.event_n as usize } else { 0 })
            .take(chunk_size as usize - filtered_events.len())
            .collect();

        let num_events = block_filtered_reduced_events.len();

        filtered_events.extend(block_filtered_reduced_events);

        if filtered_events.len() == chunk_size as usize {
            let event_n =
                if current_block == from_block { continuation_token.event_n + chunk_size } else { num_events as u64 };
            let token = Some(ContinuationToken { block_n: current_block, event_n }.to_string());

            return Ok(EventsPage { events: filtered_events, continuation_token: token });
        }

        current_block += 1;
    }

    Ok(EventsPage { events: filtered_events, continuation_token: None })
}

/// Helper function to get filter events using address and keys

/// # Arguments
///
/// * `events` - A vector of all events
/// * `address` - Address to use to filter the events
/// * `keys` - Keys to use to filter the events. An event is filtered if any key is present
/// * `max_results` - Optional, indicated the max events that need to be filtered
///
/// # Returns
///
/// * `(block_events: Vec<EventWrapper>, continuation_token: usize)` - A tuple of the filtered
///   events and the first index which still hasn't been processed block_id and an instance of Block
fn filter_events_by_params<'a, 'b: 'a>(
    events: Vec<EmittedEvent>,
    address: Option<Felt252Wrapper>,
    keys: &'a [Vec<FieldElement>],
) -> Vec<EmittedEvent> {
    let mut filtered_events = vec![];

    // Iterate on block events.
    for event in events {
        let match_from_address = address.map_or(true, |addr| addr.0 == event.from_address);
        // Based on https://github.com/starkware-libs/papyrus
        let match_keys = keys
            .iter()
            .enumerate()
            .all(|(i, keys)| event.keys.len() > i && (keys.is_empty() || keys.contains(&event.keys[i])));

        if match_from_address && match_keys {
            filtered_events.push(event);
        }
    }
    filtered_events
}

fn block_range<A, BE, G, C, P, H>(
    from_block: Option<BlockId>,
    to_block: Option<BlockId>,
    starknet: &Starknet<A, BE, G, C, P, H>,
) -> Result<(u64, u64, u64), StarknetRpcApiError>
where
    A: ChainApi<Block = DBlockT> + 'static,
    P: TransactionPool<Block = DBlockT> + 'static,
    BE: Backend<DBlockT> + 'static,
    C: HeaderBackend<DBlockT> + BlockBackend<DBlockT> + StorageProvider<DBlockT, BE> + 'static,
    C: ProvideRuntimeApi<DBlockT>,
    C::Api: StarknetRuntimeApi<DBlockT> + ConvertTransactionRuntimeApi<DBlockT>,
    G: GenesisProvider + Send + Sync + 'static,
    H: HasherT + Send + Sync + 'static,
{
    let latest = starknet.substrate_block_number_from_starknet_block(BlockId::Tag(BlockTag::Latest)).map_err(|e| {
        error!("'{e}'");
        StarknetRpcApiError::BlockNotFound
    })?;
    let from = if from_block == Some(BlockId::Tag(BlockTag::Pending)) {
        latest + 1
    } else {
        starknet.substrate_block_number_from_starknet_block(from_block.unwrap_or(BlockId::Number(0))).map_err(|e| {
            error!("'{e}'");
            StarknetRpcApiError::BlockNotFound
        })?
    };
    let to = if to_block == Some(BlockId::Tag(BlockTag::Pending)) {
        latest + 1
    } else {
        starknet.substrate_block_number_from_starknet_block(from_block.unwrap_or(BlockId::Number(0))).map_err(|e| {
            error!("'{e}'");
            StarknetRpcApiError::BlockNotFound
        })?
    };
    Ok((from, to, latest))
}<|MERGE_RESOLUTION|>--- conflicted
+++ resolved
@@ -64,30 +64,8 @@
     }
 
     // Get the substrate block numbers for the requested range
-<<<<<<< HEAD
     let (from_block, to_block, latest_block) =
         block_range(filter.event_filter.from_block, filter.event_filter.to_block, starknet)?;
-=======
-    let latest_block =
-        starknet.substrate_block_number_from_starknet_block(BlockId::Tag(BlockTag::Latest)).map_err(|e| {
-            log::error!("'{e}'");
-            StarknetRpcApiError::BlockNotFound
-        })?;
-    let from_block = starknet
-        .substrate_block_number_from_starknet_block(filter.event_filter.from_block.unwrap_or(BlockId::Number(0)))
-        .map_err(|e| {
-            log::error!("'{e}'");
-            StarknetRpcApiError::BlockNotFound
-        })?;
-    let to_block = starknet
-        .substrate_block_number_from_starknet_block(
-            filter.event_filter.to_block.unwrap_or(BlockId::Tag(BlockTag::Latest)),
-        )
-        .map_err(|e| {
-            log::error!("'{e}'");
-            StarknetRpcApiError::BlockNotFound
-        })?;
->>>>>>> 535deab1
 
     let continuation_token = match filter.result_page_request.continuation_token {
         Some(token) => ContinuationToken::parse(token).map_err(|e| {
