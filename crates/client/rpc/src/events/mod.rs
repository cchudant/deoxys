--- conflicted
+++ resolved
@@ -1,11 +1,7 @@
 use deoxys_runtime::opaque::DBlockT;
-<<<<<<< HEAD
-use log::error;
 use mc_sync::l2::get_pending_block;
 use mp_block::DeoxysBlock;
-=======
 use jsonrpsee::core::RpcResult;
->>>>>>> 535deab1
 use mp_felt::Felt252Wrapper;
 use mp_hashers::HasherT;
 use pallet_starknet_runtime_api::{ConvertTransactionRuntimeApi, StarknetRuntimeApi};
@@ -39,7 +35,6 @@
     ///
     /// * `(transaction_receipts: Vec<TransactionReceiptWrapper>, block: Block)` - A tuple of the
     ///   block transaction receipts with events in block_id and an instance of Block
-<<<<<<< HEAD
     pub fn get_block_events(&self, block_id: BlockId) -> Result<Vec<EmittedEvent>, StarknetRpcApiError> {
         let starknet_block = match block_id {
             BlockId::Number(n) => self.get_block_by_number(n),
@@ -49,41 +44,6 @@
 
         let txs_hashes = if block_id == BlockId::Tag(BlockTag::Pending) {
             self.get_pending_txs_hashes(&starknet_block)?
-=======
-    pub fn get_block_events(&self, block_number: u64) -> Result<Vec<EmittedEvent>, StarknetRpcApiError> {
-        let substrate_block_hash =
-            self.substrate_block_hash_from_starknet_block(BlockId::Number(block_number)).map_err(|e| {
-                log::error!("'{e}'");
-                StarknetRpcApiError::BlockNotFound
-            })?;
-
-        let starknet_block = get_block_by_block_hash(self.client.as_ref(), substrate_block_hash).map_err(|e| {
-            log::error!("'{e}'");
-            StarknetRpcApiError::BlockNotFound
-        })?;
-
-        let block_hash = starknet_block.header().hash::<H>();
-
-        let chain_id = self.client.runtime_api().chain_id(substrate_block_hash).map_err(|_| {
-            log::error!("Failed to retrieve chain id");
-            StarknetRpcApiError::InternalServerError
-        })?;
-
-        // get txs hashes from cache or compute them
-        let block_txs_hashes: Vec<_> = if let Some(tx_hashes) = self.get_cached_transaction_hashes(block_hash.into()) {
-            tx_hashes
-                .into_iter()
-                .map(|h| {
-                    Felt252Wrapper::try_from(h)
-                        .map(|f| f.0)
-                        .map_err(|e| {
-                            log::error!("'{e}'");
-                            StarknetRpcApiError::InternalServerError
-                        })
-                        .unwrap()
-                })
-                .collect()
->>>>>>> 535deab1
         } else {
             self.get_block_txs_hashes(&starknet_block)?
         };
