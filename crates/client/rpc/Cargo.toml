[package]
authors = [
  "Substrate DevHub <https://github.com/substrate-developer-hub>",
  "Timothée Delabrouille <https://github.com/tdelabro>",
]
description = "Starknet RPC compatibility layer for Substrate"
edition.workspace = true
homepage = "https://github.com/keep-starknet-strange/madara"
license = "MIT"
name = "mc-rpc"
publish = false
repository = "https://github.com/keep-starknet-strange/madara"
version.workspace = true

[package.metadata.docs.rs]
targets = ["x86_64-unknown-linux-gnu"]

[dependencies]
# Madara utils
mc-genesis-data-provider = { workspace = true }

# Madara runtime
deoxys-runtime = { workspace = true }
pallet-starknet = { workspace = true, default-features = true }
pallet-starknet-runtime-api = { workspace = true, default-features = true }

# Madara client
mc-db = { workspace = true }
mc-storage = { workspace = true }
mc-sync = { workspace = true }

# Cairo lang
cairo-lang-starknet = { workspace = true }
cairo-lang-starknet-classes = { workspace = true }
cairo-lang-utils = { workspace = true }

# Substate primitives
sc-transaction-pool = { workspace = true }
sc-transaction-pool-api = { workspace = true }
sp-api = { workspace = true, default-features = true }
sp-arithmetic = { workspace = true, default-features = true }
sp-blockchain = { workspace = true, default-features = true }
sp-core = { workspace = true, default-features = true }
sp-runtime = { workspace = true, default-features = true }

# Substrate client
sc-client-api = { workspace = true, default-features = true }
sc-network-sync = { workspace = true }

# Starknet
blockifier = { workspace = true, default-features = true }
starknet-core = { workspace = true }
starknet-ff = { workspace = true }
starknet-providers = { workspace = true }
starknet_api = { workspace = true, default-features = true }

# Others
anyhow = { workspace = true }
<<<<<<< HEAD
=======
bitvec = { workspace = true }
cairo-lang-casm-contract-class = { workspace = true }
>>>>>>> 771fa53c
flate2 = { workspace = true }
hex = { workspace = true, default-features = true }
indexmap = { workspace = true, default-features = true }
itertools = { workspace = true }
jsonrpsee = { workspace = true, default-features = true, features = [
  "macros",
  "server",
] }
log = { workspace = true, default-features = true }
mp-block = { workspace = true, default-features = true }
mp-contract = { workspace = true, default-features = true }
mp-convert = { workspace = true, default-features = true }
mp-digest-log = { workspace = true }
mp-fee = { workspace = true, default-features = true }
mp-felt = { workspace = true, default-features = true }
mp-hashers = { workspace = true, default-features = true }
mp-simulations = { workspace = true }
mp-transactions = { workspace = true, features = ["client"] }
mp-types = { workspace = true }
num-bigint = { workspace = true }
serde = { workspace = true, default-features = true }
serde_json = { workspace = true, default-features = true }
serde_with = { workspace = true }
thiserror = { workspace = true }

[dev-dependencies]
rstest = { workspace = true }<|MERGE_RESOLUTION|>--- conflicted
+++ resolved
@@ -56,11 +56,7 @@
 
 # Others
 anyhow = { workspace = true }
-<<<<<<< HEAD
-=======
 bitvec = { workspace = true }
-cairo-lang-casm-contract-class = { workspace = true }
->>>>>>> 771fa53c
 flate2 = { workspace = true }
 hex = { workspace = true, default-features = true }
 indexmap = { workspace = true, default-features = true }
